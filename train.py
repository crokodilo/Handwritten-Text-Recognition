import time
import torch.backends.cudnn as cudnn
import torch.optim
import torch.utils.data
import torchvision.transforms as transforms
from torch import nn
from torch.nn.utils.rnn import pack_padded_sequence
from models import Encoder, DecoderWithAttention
from datasets import *
from utils import *
from transformers import RobertaTokenizerFast
from torch.utils.tensorboard import SummaryWriter
from plot import caption_image_beam_search, visualize_att

test = False

# Data parameters
<<<<<<< HEAD
data_folder = '../datasets/iam'  # folder with data files saved by create_input_files.py
img_size = (80, 900)  #(height, width)
=======
data_folder = '../datasets'  # folder with data files saved by create_input_files.py
img_size = (85, 900)  #(height, width)
>>>>>>> 85248f44

# Model parameters
encoded_image_size = (14, 14) # dimension of image encoded
emb_dim = 512  # dimension of word embeddings
attention_dim = 512  # dimension of attention linear layers
decoder_dim = 512  # dimension of decoder RNN
dropout = 0.5
device = torch.device("cuda" if torch.cuda.is_available() else "cpu")  # sets device for model and PyTorch tensors
cudnn.benchmark = True  # set to true only if inputs to model are fixed size; otherwise lot of computational overhead

# Training parameters
start_epoch = 0
epochs = 200  # number of epochs to train for (if early stopping is not triggered)
epochs_since_improvement = 0  # keeps track of number of epochs since there's been an improvement in validation top5acc
max_epochs_without_improvement = 100 #default 20
decay_lr_after = 20 #default 8
batch_size = 32
workers = 20  # for data-loading; right now, only 1 works with h5py
encoder_lr = 1e-4  # learning rate for encoder if fine-tuning
decoder_lr = 4e-4  # learning rate for decoder
wd = 1e-4          # weight_decay for encoder/decoder
grad_clip = 5.  # clip gradients at an absolute value of
alpha_c = 1.  # regularization parameter for 'doubly stochastic attention', as in the paper
best_top5acc = 0.  # top5acc score right now
print_freq = 10  # print training/validation stats every __ batches
fine_tune_encoder = True  # fine-tune encoder?
checkpoint = None #'checkpoints/BEST_checkpoint.pth.tar'  # path to checkpoint, None if none

which_resnet = 'resnet152'

# Tensorboard logging
log_img_freq = 1 if test else 10 # print results every log_img_freq epochs
main_folder = 'runs/test' if test else f'runs/wd_{wd}/size_{img_size}/{which_resnet}/fine_tune_{fine_tune_encoder}/encoded_size_{encoded_image_size}'.replace(' ', '')

version_idx = 0
version_folder = lambda x: os.path.join(main_folder, f'version_{x}')
mkdir(version_folder(version_idx))

while not os.listdir(version_folder(version_idx)) == []:
    version_idx += 1
    mkdirs(version_folder(version_idx))


writer = SummaryWriter(version_folder(version_idx))

def main():
    """
    Training and validation.
    """

    global best_top5acc, epochs_since_improvement, checkpoint, start_epoch, fine_tune_encoder, data_name, tokenizer, special_tokens

    # Read word map
    tokenizer = RobertaTokenizerFast.from_pretrained('tokenizer/')
    
    special_tokens = {tokenizer.bos_token_id, tokenizer.pad_token_id, tokenizer.eos_token_id, tokenizer.unk_token_id, tokenizer.mask_token_id}

    # Initialize / load checkpoint
    if checkpoint is None:
        decoder = DecoderWithAttention(attention_dim=attention_dim,
                                       embed_dim=emb_dim,
                                       decoder_dim=decoder_dim,
                                       vocab_size=len(tokenizer),
                                       dropout=dropout)
        decoder_optimizer = torch.optim.Adam(params=filter(lambda p: p.requires_grad, decoder.parameters()),
                                             lr=decoder_lr, weight_decay=wd)
        encoder = Encoder(which_resnet, encoded_image_size)

        encoder_optimizer = torch.optim.Adam(params=filter(lambda p: p.requires_grad, encoder.parameters()),
                                             lr=encoder_lr, weight_decay=wd) if fine_tune_encoder else None

    else:
        checkpoint = torch.load(checkpoint)
        start_epoch = checkpoint['epoch'] + 1
        epochs_since_improvement = checkpoint['epochs_since_improvement']
        best_top5acc = checkpoint['top5acc']
        decoder = checkpoint['decoder']
        decoder_optimizer = checkpoint['decoder_optimizer']
        encoder = checkpoint['encoder']
        encoder_optimizer = checkpoint['encoder_optimizer']
        if fine_tune_encoder is True and encoder_optimizer is None:
            encoder.fine_tune(fine_tune_encoder)
            encoder_optimizer = torch.optim.Adam(params=filter(lambda p: p.requires_grad, encoder.parameters()),
                                                 lr=encoder_lr)

    # Move to GPU, if available
    decoder = decoder.to(device)
    encoder = encoder.to(device)

    # Loss function
    criterion = nn.CrossEntropyLoss().to(device)

    # Custom dataloaders
    totensor = transforms.ToTensor()
    normalize = transforms.Normalize(mean=[0.5, 0.5, 0.5],
                                     std=[0.229, 0.224, 0.225])
    resize = transforms.Resize(img_size)

    transform = transforms.Compose([resize, totensor, normalize])

    train_loader = torch.utils.data.DataLoader(
        HandWrittenDataset(data_folder, 'train', transform=transform, tokenizer = tokenizer),
        batch_size=batch_size, shuffle=True, num_workers=workers, pin_memory=True)
    val_loader = torch.utils.data.DataLoader(
        HandWrittenDataset(data_folder, 'valid', transform=transform, tokenizer = tokenizer),
        batch_size=batch_size, shuffle=True, num_workers=workers, pin_memory=True)

    # Epochs
    for epoch in range(start_epoch, epochs):

        # Decay learning rate if there is no improvement for 8 consecutive epochs, and terminate training after 20
        if epochs_since_improvement == max_epochs_without_improvement:
            break
        if epochs_since_improvement > 0 and epochs_since_improvement % decay_lr_after == 0:
            adjust_learning_rate(decoder_optimizer, 0.8)
            if fine_tune_encoder:
                adjust_learning_rate(encoder_optimizer, 0.8)

        # One epoch's training
        train_loss, top5 = train(train_loader=train_loader,
              encoder=encoder,
              decoder=decoder,
              criterion=criterion,
              encoder_optimizer=encoder_optimizer,
              decoder_optimizer=decoder_optimizer,
              epoch=epoch)

        # One epoch's validation
        val_loss, recent_top5acc = validate(val_loader=val_loader,
                                encoder=encoder,
                                decoder=decoder,
                                criterion=criterion)

        writer.add_scalar("loss/train", train_loss, epoch)
        writer.add_scalar("loss/val", val_loss, epoch)
        writer.add_scalar("acc/train", top5, epoch)
        writer.add_scalar("acc/val", recent_top5acc, epoch)

        if epoch % log_img_freq == 0:
            for img_path in [x for x in os.listdir('test-imgs/') if x.endswith('.png')]:
                full_path = os.path.join('test-imgs', img_path)
                seq, alphas = caption_image_beam_search(encoder, decoder, full_path, tokenizer, transform, 5)
                writer.add_figure(img_path, visualize_att(full_path, seq, alphas, tokenizer), epoch)


        # Check if there was an improvement
        is_best = recent_top5acc > best_top5acc
        best_top5acc = max(recent_top5acc, best_top5acc)
        if not is_best:
            epochs_since_improvement += 1
            print("\nEpochs since last improvement: %d\n" % (epochs_since_improvement,))
        else:
            epochs_since_improvement = 0

        # Save checkpoint
        save_checkpoint(epoch, epochs_since_improvement, encoder, decoder, encoder_optimizer,
                        decoder_optimizer, recent_top5acc, is_best)

    writer.flush()
    writer.close()


def train(train_loader, encoder, decoder, criterion, encoder_optimizer, decoder_optimizer, epoch):
    """
    Performs one epoch's training.

    :param train_loader: DataLoader for training data
    :param encoder: encoder model
    :param decoder: decoder model
    :param criterion: loss layer
    :param encoder_optimizer: optimizer to update encoder's weights (if fine-tuning)
    :param decoder_optimizer: optimizer to update decoder's weights
    :param epoch: epoch number
    """

    decoder.train()  # train mode (dropout and batchnorm is used)
    encoder.train()

    batch_time = AverageMeter()  # forward prop. + back prop. time
    data_time = AverageMeter()  # data loading time
    losses = AverageMeter()  # loss (per word decoded)
    top5accs = AverageMeter()  # top5 accuracy

    start = time.time()

    # Batches
    for i, (imgs, caps, caplens) in enumerate(train_loader):
        data_time.update(time.time() - start)

        # Move to GPU, if available
        imgs = imgs.to(device)
        caps = caps.to(device)
        caplens = caplens.to(device)

        # Forward prop.
        imgs = encoder(imgs)
        scores, caps_sorted, decode_lengths, alphas, sort_ind = decoder(imgs, caps, caplens)

        # Since we decoded starting with <start>, the targets are all words after <start>, up to <end>
        targets = caps_sorted[:, 1:]

        # Remove timesteps that we didn't decode at, or are pads
        # pack_padded_sequence is an easy trick to do this
        scores, *_ = pack_padded_sequence(scores, decode_lengths, batch_first=True)
        targets, *_ = pack_padded_sequence(targets, decode_lengths, batch_first=True)

        # Calculate loss
        loss = criterion(scores, targets)

        # Add doubly stochastic attention regularization
        loss += alpha_c * ((1. - alphas.sum(dim=1)) ** 2).mean()

        # Back prop.
        decoder_optimizer.zero_grad()
        if encoder_optimizer is not None:
            encoder_optimizer.zero_grad()
        loss.backward()

        # Clip gradients
        if grad_clip is not None:
            clip_gradient(decoder_optimizer, grad_clip)
            if encoder_optimizer is not None:
                clip_gradient(encoder_optimizer, grad_clip)

        # Update weights
        decoder_optimizer.step()
        if encoder_optimizer is not None:
            encoder_optimizer.step()

        # Keep track of metrics
        top5 = accuracy(scores, targets, 5)
        losses.update(loss.item(), sum(decode_lengths))
        top5accs.update(top5, sum(decode_lengths))
        batch_time.update(time.time() - start)

        start = time.time()

        # Print status
        if i % print_freq == 0:
            print('Epoch: [{0}][{1}/{2}]\t'
                  'Batch Time {batch_time.val:.3f} ({batch_time.avg:.3f})\t'
                  'Data Load Time {data_time.val:.3f} ({data_time.avg:.3f})\t'
                  'Loss {loss.val:.4f} ({loss.avg:.4f})\t'
                  'Top-5 Accuracy {top5.val:.3f} ({top5.avg:.3f})'.format(epoch, i, len(train_loader),
                                                                          batch_time=batch_time,
                                                                          data_time=data_time, loss=losses,
                                                                          top5=top5accs))

    return loss.item(), top5

def validate(val_loader, encoder, decoder, criterion):
    """
    Performs one epoch's validation.

    :param val_loader: DataLoader for validation data.
    :param encoder: encoder model
    :param decoder: decoder model
    :param criterion: loss layer
    :return: top5acc
    """
    decoder.eval()  # eval mode (no dropout or batchnorm)
    if encoder is not None:
        encoder.eval()

    batch_time = AverageMeter()
    losses = AverageMeter()
    top5accs = AverageMeter()

    start = time.time()

    # explicitly disable gradient calculation to avoid CUDA memory error
    with torch.no_grad():
        # Batches
        for i, (imgs, caps, caplens) in enumerate(val_loader):

            # Move to device, if available
            imgs = imgs.to(device)
            caps = caps.to(device)
            caplens = caplens.to(device)
            
            # Forward prop.
            if encoder is not None:
                imgs = encoder(imgs)
            scores, caps_sorted, decode_lengths, alphas, sort_ind = decoder(imgs, caps, caplens)

            # Since we decoded starting with <start>, the targets are all words after <start>, up to <end>
            targets = caps_sorted[:, 1:]

            # Remove timesteps that we didn't decode at, or are pads
            # pack_padded_sequence is an easy trick to do this
            scores_copy = scores.clone()
            scores, *_ = pack_padded_sequence(scores, decode_lengths, batch_first=True)
            targets, *_ = pack_padded_sequence(targets, decode_lengths, batch_first=True)

            # Calculate loss
            loss = criterion(scores, targets)

            # Add doubly stochastic attention regularization
            loss += alpha_c * ((1. - alphas.sum(dim=1)) ** 2).mean()

            # Keep track of metrics
            losses.update(loss.item(), sum(decode_lengths))
            top5 = accuracy(scores, targets, 5)
            top5accs.update(top5, sum(decode_lengths))
            batch_time.update(time.time() - start)

            start = time.time()

            if i % print_freq == 0:
                print('Validation: [{0}/{1}]\t'
                      'Batch Time {batch_time.val:.3f} ({batch_time.avg:.3f})\t'
                      'Loss {loss.val:.4f} ({loss.avg:.4f})\t'
                      'Top-5 Accuracy {top5.val:.3f} ({top5.avg:.3f})\t'.format(i, len(val_loader), batch_time=batch_time,
                                                                                loss=losses, top5=top5accs))

        print(
            '\n * LOSS - {loss.avg:.3f}, TOP-5 ACCURACY - {top5.avg:.3f}\n'.format(
                loss=losses,
                top5=top5accs))

    return loss.item(), top5


if __name__ == '__main__':
    main()<|MERGE_RESOLUTION|>--- conflicted
+++ resolved
@@ -15,13 +15,8 @@
 test = False
 
 # Data parameters
-<<<<<<< HEAD
-data_folder = '../datasets/iam'  # folder with data files saved by create_input_files.py
+data_folder = '../datasets'  # folder with data files saved by create_input_files.py
 img_size = (80, 900)  #(height, width)
-=======
-data_folder = '../datasets'  # folder with data files saved by create_input_files.py
-img_size = (85, 900)  #(height, width)
->>>>>>> 85248f44
 
 # Model parameters
 encoded_image_size = (14, 14) # dimension of image encoded
